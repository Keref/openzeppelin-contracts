--- conflicted
+++ resolved
@@ -31,7 +31,7 @@
 
   beforeEach(async function () {
     this.chainId = await getChainId();
-    this.token = await ERC20Votes.new(name, symbol, name);
+    this.token = await ERC20Votes.new(name, symbol, name, version);
   });
 
   it('initial nonce is 0', async function () {
@@ -46,14 +46,7 @@
 
   it('minting restriction', async function () {
     const amount = new BN('2').pow(new BN('224'));
-<<<<<<< HEAD
-    await expectRevert(
-      this.token.mint(holder, amount),
-      "ERC20Votes: total supply risks overflowing votes",
-    );
-=======
     await expectRevert(this.token.$_mint(holder, amount), 'ERC20Votes: total supply risks overflowing votes');
->>>>>>> a5af0adc
   });
 
   it('recent checkpoints', async function () {
@@ -429,14 +422,7 @@
 
     describe('getPastVotes', function () {
       it('reverts if block number >= current block', async function () {
-<<<<<<< HEAD
-        await expectRevert(
-          this.token.getPastVotes(other1, 5e10),
-          'Checkpoints: block not yet mined',
-        );
-=======
-        await expectRevert(this.token.getPastVotes(other1, 5e10), 'ERC20Votes: block not yet mined');
->>>>>>> a5af0adc
+        await expectRevert(this.token.getPastVotes(other1, 5e10), 'Checkpoints: block not yet mined');
       });
 
       it('returns 0 if there are no checkpoints', async function () {
@@ -517,14 +503,7 @@
     });
 
     it('reverts if block number >= current block', async function () {
-<<<<<<< HEAD
-      await expectRevert(
-        this.token.getPastTotalSupply(5e10),
-        'Votes: block not yet mined',
-      );
-=======
-      await expectRevert(this.token.getPastTotalSupply(5e10), 'ERC20Votes: block not yet mined');
->>>>>>> a5af0adc
+      await expectRevert(this.token.getPastTotalSupply(5e10), 'Checkpoints: block not yet mined');
     });
 
     it('returns 0 if there are no checkpoints', async function () {
@@ -601,6 +580,6 @@
       this.votes = this.token;
     });
 
-    shouldBehaveLikeVotes(accounts, [ 1, 17, 42]);
+    shouldBehaveLikeVotes(accounts, [1, 17, 42]);
   });
 });